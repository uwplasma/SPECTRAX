--- conflicted
+++ resolved
@@ -83,59 +83,6 @@
     # Sum over species → shape: (3, Nx, Ny, Nz)
     return jnp.sum(J_species, axis=1)
 
-<<<<<<< HEAD
-# @jit
-# def collision(Nn, Nm, Np, n, m, p):
-#     """
-#     Computes the scalar collision term for the Vlasov-Maxwell system using 
-#     a symmetric form over the Hermite-Fourier indices (n, m, p). 
-#     The contribution from each index is included only if the corresponding 
-#     mode count (Nn, Nm, Np) exceeds 3. The result is a differentiable sum 
-#     over valid contributions.
-#     Args:
-#         Nn (int): Number of grid points in the n direction.
-#         Nm (int): Number of grid points in the m direction.
-#         Np (int): Number of grid points in the p direction.
-#         n (int): Index in the n direction.
-#         m (int): Index in the m direction.
-#         p (int): Index in the p direction.
-#     Returns:
-#         jnp.ndarray: Scalar collision term.
-#     """
-#     N = jnp.array([Nn, Nm, Np], dtype=jnp.float32)
-#     idx = jnp.array([n, m, p], dtype=jnp.float32)
-#     # Avoid division by zero by masking invalid terms
-#     def safe_term(Nj, nj):
-#         term = nj * (nj - 1) * (nj - 2)
-#         denom = (Nj - 1) * (Nj - 2) * (Nj - 3)
-#         return jnp.where(Nj > 3, term / denom, 0.0)
-#     terms = vmap(safe_term)(N, idx)
-#     return jnp.sum(terms)
-
-# @jit
-# def diffusion(kx, ky, kz, D, exponent=2):
-#     """
-#     Computes the diffusion term for the Vlasov-Maxwell system.
-
-#     Parameters
-#     ----------
-#     kx, ky, kz : jnp.ndarray
-#         Wavevector components in the x, y, and z directions.
-#     D : float
-#         Diffusion coefficient.
-
-#     Returns
-#     -------
-#     jnp.ndarray
-#         Diffusion term proportional to kx**2 + ky**2 + kz**2.
-#     """
-#     k_squared = kx**exponent + ky**exponent + kz**exponent
-#     return -D * k_squared
-    
-@partial(jit, static_argnames=['Nn', 'Nm', 'Np'])
-def Hermite_Fourier_system(Ck, Ck_hat, Fk_hat, kx_grid, ky_grid, kz_grid, k2_grid, col, Lx, Ly, Lz, nu, D, alpha_s, u_s, qs, Omega_cs, Nn, Nm, Np, index, mask23):
-=======
-
 def _pad_hermite_axes(Ck):
     # pad +1 on both sides for n,m,p only
     return jnp.pad(
@@ -160,8 +107,7 @@
 @partial(jit, static_argnames=['Nn', 'Nm', 'Np', 'Ns'])
 def Hermite_Fourier_system(Ck, C, F, kx_grid, ky_grid, kz_grid, k2_grid, col, 
                            sqrt_n_plus, sqrt_n_minus, sqrt_m_plus, sqrt_m_minus, sqrt_p_plus, sqrt_p_minus, 
-                           Lx, Ly, Lz, nu, D, alpha_s, u_s, qs, Omega_cs, Nn, Nm, Np, Ns):
->>>>>>> d7b6e55b
+                           Lx, Ly, Lz, nu, D, alpha_s, u_s, qs, Omega_cs, Nn, Nm, Np, Ns, mask23):
     """
     Computes the time derivative of a single Hermite-Fourier coefficient Ck[n, m, p] for species s
     in a Vlasov-Maxwell spectral solver using a Hermite-Fourier basis.
@@ -230,17 +176,10 @@
         sqrt_p_minus / jnp.sqrt(2) * shift_multi(Ck, dn=0, dm=0, dp=-1) +
         (u2 / a2) * Ck
     ) + q * Omega_c * Nx * Ny * Nz * (
-<<<<<<< HEAD
-        jnp.fft.fftshift(jnp.fft.fftn((jnp.sqrt(2 * n) / alpha[0]) * Fk_hat[0] * Ck_hat[n-1 + m * Nn + p * Nn * Nm + s * Nn * Nm * Np, ...] * jnp.sign(n) +
-                      (jnp.sqrt(2 * m) / alpha[1]) * Fk_hat[1] * Ck_hat[n + (m-1) * Nn + p * Nn * Nm + s * Nn * Nm * Np, ...] * jnp.sign(m) + 
-                      (jnp.sqrt(2 * p) / alpha[2]) * Fk_hat[2] * Ck_hat[n + m * Nn + (p-1) * Nn * Nm + s * Nn * Nm * Np, ...] * jnp.sign(p) +
-                      Fk_hat[3] * Ck_hat_aux_x + Fk_hat[4] * Ck_hat_aux_y + Fk_hat[5] * Ck_hat_aux_z, axes=(-3, -2, -1)), axes=(-3, -2, -1))  * mask23
-=======
         jnp.fft.fftshift(jnp.fft.fftn((sqrt_n_minus * jnp.sqrt(2) / a0) * F[0] * shift_multi(C, dn=-1, dm=0, dp=0) +
                       (sqrt_m_minus * jnp.sqrt(2) / a1) * F[1] * shift_multi(C, dn=0, dm=-1, dp=0) + 
                       (sqrt_p_minus * jnp.sqrt(2) / a2) * F[2] * shift_multi(C, dn=0, dm=0, dp=-1) +
-                      F[3] * C_aux_x + F[4] * C_aux_y + F[5] * C_aux_z, axes=(-3, -2, -1)), axes=(-3, -2, -1)) 
->>>>>>> d7b6e55b
+                      F[3] * C_aux_x + F[4] * C_aux_y + F[5] * C_aux_z, axes=(-3, -2, -1)), axes=(-3, -2, -1)) * mask23
     ) + Col + Diff)
     
     return dCk_s_dt