--- conflicted
+++ resolved
@@ -11,13 +11,8 @@
 nu = 3.0
 t_max = 50.0
 nx = 1
-<<<<<<< HEAD
 dn1 = 0.01
 dn2 = 0.01
-=======
-dn1 = 0.001
-dn2 = 0.001
->>>>>>> 74b2305b
 ode_tolerance = 1e-8
 
 [solver_parameters]
@@ -28,11 +23,6 @@
 Nm=1
 Np=1
 Ns=2
-<<<<<<< HEAD
 timesteps=51
 dt=1.0
-=======
-timesteps=501
-dt=0.1
->>>>>>> 74b2305b
 solver="ImplicitMidpoint"