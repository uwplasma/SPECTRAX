[input_parameters]
Lx = 1.0
Ly = 1.0
Lz = 1.0
mi_me = 1836.0
Ti_Te = 1.0
qs = [-1.0, 1.0]
alpha_e = [0.1, 0.1, 0.1]
alpha_s = [0.1, 0.1, 0.1, 0.0023, 0.0023, 0.0023]
u_s = [0.0, 0.0, 0.0, 0.0, 0.0, 0.0]
Omega_cs = [1.0, 0.00054]
nu = 1.0
t_max = 50.0
nx = 1
ny = 0
nz = 0
dn1 = 0.5
<<<<<<< HEAD
ode_tolerance = 1e-14
=======
ode_tolerance = 1e-8
>>>>>>> 74b2305b

[solver_parameters]
Nx=33
Ny=1
Nz=1
Nn=40
Nm=1
Np=1
Ns=2
timesteps=501
<<<<<<< HEAD
dt=0.01
solver="Dopri8"
=======
dt=0.1
solver="ImplicitMidpoint"
>>>>>>> 74b2305b
<|MERGE_RESOLUTION|>--- conflicted
+++ resolved
@@ -11,29 +11,23 @@
 Omega_cs = [1.0, 0.00054]
 nu = 1.0
 t_max = 50.0
+t_max = 50.0
 nx = 1
 ny = 0
 nz = 0
 dn1 = 0.5
-<<<<<<< HEAD
 ode_tolerance = 1e-14
-=======
-ode_tolerance = 1e-8
->>>>>>> 74b2305b
 
 [solver_parameters]
 Nx=33
+Nx=33
 Ny=1
 Nz=1
+Nn=40
 Nn=40
 Nm=1
 Np=1
 Ns=2
 timesteps=501
-<<<<<<< HEAD
 dt=0.01
-solver="Dopri8"
-=======
-dt=0.1
-solver="ImplicitMidpoint"
->>>>>>> 74b2305b
+solver="Dopri8"