[input_parameters]
Lx = 10.47
Ly = 1.0
Lz = 1.0
mi_me = 10000.0
Ti_Te = 1.0
qs = [-1.0, 1.0]
alpha_s = [0.014142135, 0.14142135, 0.14142135, 0.00014142135, 0.0014142135, 0.0014142135]
u_s = [0.0, 0.0, 0.0, 0.0, 0.0, 0.0]
Omega_cs = [1.0, 0.0001]
nu = 2.0
<<<<<<< HEAD
t_max = 15.0
nx = 5
dE = 0.0001
ode_tolerance = 1e-10
=======
t_max = 20.0
nx = 5
dE = 0.03
ode_tolerance = 1e-8
>>>>>>> 74b2305b

[solver_parameters]
Nx = 51
Ny = 1
Nz = 1
<<<<<<< HEAD
Nn = 10
Nm = 1
Np = 10
Ns = 2
timesteps = 151
dt = 0.001
solver = "Dopri8"
=======
Nn = 16
Nm = 1
Np = 16
Ns = 2
timesteps = 201
dt = 0.1
solver = "ImplicitMidpoint"
>>>>>>> 74b2305b
<|MERGE_RESOLUTION|>--- conflicted
+++ resolved
@@ -9,36 +9,19 @@
 u_s = [0.0, 0.0, 0.0, 0.0, 0.0, 0.0]
 Omega_cs = [1.0, 0.0001]
 nu = 2.0
-<<<<<<< HEAD
 t_max = 15.0
 nx = 5
 dE = 0.0001
 ode_tolerance = 1e-10
-=======
-t_max = 20.0
-nx = 5
-dE = 0.03
-ode_tolerance = 1e-8
->>>>>>> 74b2305b
 
 [solver_parameters]
 Nx = 51
 Ny = 1
 Nz = 1
-<<<<<<< HEAD
 Nn = 10
 Nm = 1
 Np = 10
 Ns = 2
 timesteps = 151
 dt = 0.001
-solver = "Dopri8"
-=======
-Nn = 16
-Nm = 1
-Np = 16
-Ns = 2
-timesteps = 201
-dt = 0.1
-solver = "ImplicitMidpoint"
->>>>>>> 74b2305b
+solver = "Dopri8"